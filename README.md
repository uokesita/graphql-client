# graphql-client

GraphQL Client is a Ruby library for declaring, composing and executing GraphQL queries.

## Usage

### Configuration

Sample configuration for a GraphQL Client to query from the [SWAPI GraphQL Wrapper](https://github.com/graphql/swapi-graphql).

```ruby
require "graphql/client"
require "graphql/client/http"

# Star Wars API example wrapper
module SWAPI
  # Configure GraphQL endpoint using the basic HTTP network adapter.
  HTTP = GraphQL::Client::HTTP.new("https://example.com/graphql") do
    def headers(context)
      # Optionally set any HTTP headers
      { "User-Agent": "My Client" }
    end
  end  

  # Fetch latest schema on init, this will make a network request
  Schema = GraphQL::Client.load_schema(HTTP)

  # However, it's smart to dump this to a JSON file and load from disk
  #
  # Run it from a script or rake task
  #   GraphQL::Client.dump_schema(SWAPI::HTTP, "path/to/schema.json")
  #
  # Schema = GraphQL::Client.load_schema("path/to/schema.json")

  Client = GraphQL::Client.new(schema: Schema, execute: HTTP)
end

# Let the application know where your client is
Rails.application.config.graphql.client = SWAPI::Client
```

You want to make sure somewhere in your application you tell GraphQL::Client where your configured GraphQL::Client is. For example:

```
Rails.application.config.graphql.client = Application::Client
```

If you already have a GraphQL schema defined in your application you can run the provided generator to configure your application to use GraphQL::Client:

```
$ rails generate graphql_client:install
```

### Defining Queries

If you haven't already, [familiarize yourself with the GraphQL query syntax](http://graphql.org/docs/queries/). Queries are declared with the same syntax inside of a `<<-'GRAPHQL'` heredoc. There isn't any special query builder Ruby DSL.

This client library encourages all GraphQL queries to be declared statically and assigned to a Ruby constant.

```ruby
HeroNameQuery = SWAPI::Client.parse <<-'GRAPHQL'
  query {
    hero {
      name
    }
  }
GRAPHQL
```

Queries can reference variables that are passed in at query execution time.

```ruby
HeroFromEpisodeQuery = SWAPI::Client.parse <<-'GRAPHQL'
  query($episode: Episode) {
    hero(episode: $episode) {
      name
    }
  }
GRAPHQL
```

Fragments are declared similarly.

```ruby
HumanFragment = SWAPI::Client.parse <<-'GRAPHQL'
  fragment on Human {
    name
    homePlanet
  }
GRAPHQL
```

To include a fragment in a query, reference the fragment by constant.

```ruby
HeroNameQuery = SWAPI::Client.parse <<-'GRAPHQL'
  {
    luke: human(id: "1000") {
      ...HumanFragment
    }
    leia: human(id: "1003") {
      ...HumanFragment
    }
  }
GRAPHQL
```

This works for namespaced constants.

```ruby
module Hero
  Query = SWAPI::Client.parse <<-'GRAPHQL'
    {
      luke: human(id: "1000") {
        ...Human::Fragment
      }
      leia: human(id: "1003") {
        ...Human::Fragment
      }
    }
  GRAPHQL
end
```

`::` is invalid in regular GraphQL syntax, but `#parse` makes an initial pass on the query string and resolves all the fragment spreads with [`constantize`](http://api.rubyonrails.org/classes/ActiveSupport/Inflector.html#method-i-constantize).

### Executing queries

Pass the reference of a parsed query definition to `GraphQL::Client#query`. Data is returned back in a wrapped `GraphQL::Client::Schema::ObjectType` struct that provides Ruby-ish accessors.

```ruby
result = SWAPI::Client.query(Hero::Query)

# The raw data is Hash of JSON values
# result["data"]["luke"]["homePlanet"]

# The wrapped result allows to you access data with Ruby methods
result.data.luke.home_planet
```
<<<<<<< HEAD
=======
`GraphQL::Client#query` also accepts variables and context parameters that can be leveraged by the underlying network executor.
>>>>>>> 631319f5

`GraphQL::Client#query` also accepts variables and context parameters that can be leveraged by the underlying network executor.

```ruby
result = SWAPI::Client.query(Hero::HeroFromEpisodeQuery, variables: {episode: "JEDI"}, context: {user_id: current_user_id})
```

### Rails ERB integration

If you're using Ruby on Rails ERB templates, theres a ERB extension that allows static queries to be defined in the template itself.

<<<<<<< HEAD
In standard Ruby you can simply assign queries and fragments to constants and they'll be available throughout the app. However, the contents of an ERB template is compiled into a Ruby method, and methods can't assign constants. So a new ERB tag was extended to declare static sections that include a GraphQL query.

=======
>>>>>>> 631319f5
```erb
<%# app/views/humans/human.html.erb %>
<%graphql
  fragment HumanFragment on Human {
    name
    homePlanet
  }
%>

<%# You must use the fragment you created above before accessing the data. %>
<%- human = Views::Humans::Human::HumanFragment.new(human) %>

<p><%= human.name %> lives on <%= human.home_planet %>.</p>
```

These `<%graphql` sections are simply ignored at runtime but make their definitions available through constants.  In this case we named it `HumanFragment` which means it can be accessed at `Views::Humans::Human::HumanFragment`. If you named it `HumanInformationFragment` you could access it at `Views::Humans::Human::HumanInformationFragment`. The name of the fragment can be anything you like.

How is the `Views::Humans::Human` part of the class name determined? The namespacing is derived from the `.erb`'s path the fragment was defined in plus the fragment name.

```
>> "views/humans/human".camelize
=> "Views::Humans::Human"
>> Views::Humans::Human::HumanFragment
=> #<GraphQL::Client::FragmentDefinition>
```

Now that we have the query defined in the view, we can reference it in the controller and actually execute the GraphQL query:

```ruby
class HomeController < ApplicationController
  IndexQuery = graphql_parse <<-'GRAPHQL'
  query($humanId: String!) {
    human(id: $humanId) {
      ...Views::Home::Index::HomeFragment
    }
  }
  GRAPHQL
  def index
    variables = {
      humanId: "1002",
    }
    characters = graphql_query(IndexQuery, variables)
    render "index", locals: { characters: characters }
  end
end
```

Should your query generate any errors it will raise a `GraphQL::Client::QueryError` exception.

If you're wondering why the special ERB extension exists, in standard Ruby you can simply assign queries and fragments to constants and they'll be available throughout the app. However, the contents of an ERB template is compiled into a Ruby method, and methods can't assign constants. So a new ERB tag was extended to declare static sections that include a GraphQL query.

## Extending the query context

After you run the [provided Rails generator](#configuration) it will add a `graphql_context` method for you to use to pass any additional context for your queries.

For example:

```ruby
class ApplicationController < ActionController::Base
  def graphql_context
    {
      origin: "web",
    }
  end
end
```

You could now access any of these fields in your GraphQL schema:

```ruby
field :origin, types.String do
  description "An example field added by the generator"
  resolve ->(obj, args, ctx) {
    ctx[:origin]
  }
end
```

## Examples

[github/github-graphql-rails-example](https://github.com/github/github-graphql-rails-example) is an example application using this library to implement views on the GitHub GraphQL API.

## Installation

Add `graphql-client` to your app's Gemfile:

```ruby
gem 'graphql-client'
```

## See Also

* [graphql-ruby](https://github.com/rmosolgo/graphql-ruby) gem which implements 80% of what this library provides. ❤️ [@rmosolgo](https://github.com/rmosolgo)
* [Facebook's GraphQL homepage](http://graphql.org/)
* [Facebook's Relay homepage](https://facebook.github.io/relay/)<|MERGE_RESOLUTION|>--- conflicted
+++ resolved
@@ -136,13 +136,8 @@
 
 # The wrapped result allows to you access data with Ruby methods
 result.data.luke.home_planet
-```
-<<<<<<< HEAD
-=======
+
 `GraphQL::Client#query` also accepts variables and context parameters that can be leveraged by the underlying network executor.
->>>>>>> 631319f5
-
-`GraphQL::Client#query` also accepts variables and context parameters that can be leveraged by the underlying network executor.
 
 ```ruby
 result = SWAPI::Client.query(Hero::HeroFromEpisodeQuery, variables: {episode: "JEDI"}, context: {user_id: current_user_id})
@@ -152,11 +147,7 @@
 
 If you're using Ruby on Rails ERB templates, theres a ERB extension that allows static queries to be defined in the template itself.
 
-<<<<<<< HEAD
-In standard Ruby you can simply assign queries and fragments to constants and they'll be available throughout the app. However, the contents of an ERB template is compiled into a Ruby method, and methods can't assign constants. So a new ERB tag was extended to declare static sections that include a GraphQL query.
-
-=======
->>>>>>> 631319f5
+
 ```erb
 <%# app/views/humans/human.html.erb %>
 <%graphql
